--- conflicted
+++ resolved
@@ -1,7 +1,3 @@
 # Copyright (c) Microsoft Corporation. All rights reserved.
 # Licensed under the MIT License.
-<<<<<<< HEAD
-__version__ = "0.4b.0"
-=======
-__version__ = "0.5.dev0"
->>>>>>> 45006cd2
+__version__ = "0.5b.0"